// Copyright 2013 The Gorilla WebSocket Authors. All rights reserved.
// Use of this source code is governed by a BSD-style
// license that can be found in the LICENSE file.

package websocket

import (
	"bufio"
	"errors"
	"fmt"
	"io"
	"net/http"
	"net/url"
	"strings"
	"time"
)

// HandshakeError describes an error with the handshake from the peer.
type HandshakeError struct {
	message string
}

func (e HandshakeError) Error() string { return e.message }

// Upgrader specifies parameters for upgrading an HTTP connection to a
// WebSocket connection.
type Upgrader struct {
	// HandshakeTimeout specifies the duration for the handshake to complete.
	HandshakeTimeout time.Duration

	// ReadBufferSize and WriteBufferSize specify I/O buffer sizes in bytes. If a buffer
	// size is zero, then buffers allocated by the HTTP server are used. The
	// I/O buffer sizes do not limit the size of the messages that can be sent
	// or received.
	ReadBufferSize, WriteBufferSize int

	// WriteBufferPool is a pool of buffers for write operations. If the value
	// is not set, then write buffers are allocated to the connection for the
	// lifetime of the connection.
	//
	// A pool is most useful when the application has a modest volume of writes
	// across a large number of connections.
	//
	// Applications should use a single pool for each unique value of
	// WriteBufferSize.
	WriteBufferPool BufferPool

	// Subprotocols have lower priority than NegotiateSuprotocol.
	// Subprotocols specifies the server's supported protocols in order of
	// preference. If this field is not nil, then the Upgrade method negotiates a
	// subprotocol by selecting the first match in this list with a protocol
	// requested by the client. If there's no match, then no protocol is
	// negotiated (the Sec-Websocket-Protocol header is not included in the
	// handshake response).
	Subprotocols []string

	// Error specifies the function for generating HTTP error responses. If Error
	// is nil, then http.Error is used to generate the HTTP response.
	Error func(w http.ResponseWriter, r *http.Request, status int, reason error)

	// CheckOrigin returns true if the request Origin header is acceptable. If
	// CheckOrigin is nil, then a safe default is used: return false if the
	// Origin request header is present and the origin host is not equal to
	// request Host header.
	//
	// A CheckOrigin function should carefully validate the request origin to
	// prevent cross-site request forgery.
	CheckOrigin func(r *http.Request) bool

	// EnableCompression specify if the server should attempt to negotiate per
	// message compression (RFC 7692). Setting this value to true does not
	// guarantee that compression will be supported. Currently only "no context
	// takeover" modes are supported.
	EnableCompression bool

	// NegotiateSubprotocol has higher priority than Subprotocols.
	// NegotiateSubprotocol returns the negotiated subprotocol for the handshake
	// request. If the returned string is "", then the the Sec-Websocket-Protocol header
	// is not included in the handshake response.  If the function returns an error, then
	// Upgrade responds to the client with http.StatusBadRequest.
	// If this function is not nil, then the Upgrader.Subportocols field is ignored.
	NegotiateSubprotocol func(r *http.Request) (string, error)
}

func (u *Upgrader) returnError(w http.ResponseWriter, r *http.Request, status int, reason string) (*Conn, error) {
	err := HandshakeError{reason}
	if u.Error != nil {
		u.Error(w, r, status, err)
	} else {
		w.Header().Set("Sec-Websocket-Version", "13")
		http.Error(w, http.StatusText(status), status)
	}
	return nil, err
}

// checkSameOrigin returns true if the origin is not set or is equal to the request host.
func checkSameOrigin(r *http.Request) bool {
	origin := r.Header["Origin"]
	if len(origin) == 0 {
		return true
	}
	u, err := url.Parse(origin[0])
	if err != nil {
		return false
	}
	return equalASCIIFold(u.Host, r.Host)
}

func (u *Upgrader) selectSubprotocol(r *http.Request) string {
	if u.Subprotocols != nil {
		clientProtocols := Subprotocols(r)
		for _, serverProtocol := range u.Subprotocols {
			for _, clientProtocol := range clientProtocols {
				if clientProtocol == serverProtocol {
					return clientProtocol
				}
			}
		}
	}
	return ""
}

// Upgrade upgrades the HTTP server connection to the WebSocket protocol.
//
// The responseHeader is included in the response to the client's upgrade
<<<<<<< HEAD
// request. Use the responseHeader to specify cookies (Set-Cookie).
=======
// request. Use the responseHeader to specify cookies (Set-Cookie). To specify
// subprotocols supported by the server, set Upgrader.Subprotocols directly.
>>>>>>> 78ab81e2
//
// If the upgrade fails, then Upgrade replies to the client with an HTTP error
// response.
//
// The responseHeader does not support negotiated subprotocol(Sec-Websocket-Protocol)
// IF necessary,please use Upgrader.NegotiateSubprotocol and Upgrader.Subprotocols
// Use the method to view the Upgrader struct.
func (u *Upgrader) Upgrade(w http.ResponseWriter, r *http.Request, responseHeader http.Header) (*Conn, error) {
	const badHandshake = "websocket: the client is not using the websocket protocol: "

	if !tokenListContainsValue(r.Header, "Connection", "upgrade") {
		return u.returnError(w, r, http.StatusBadRequest, badHandshake+"'upgrade' token not found in 'Connection' header")
	}

	if !tokenListContainsValue(r.Header, "Upgrade", "websocket") {
		return u.returnError(w, r, http.StatusBadRequest, badHandshake+"'websocket' token not found in 'Upgrade' header")
	}

	if r.Method != "GET" {
		return u.returnError(w, r, http.StatusMethodNotAllowed, badHandshake+"request method is not GET")
	}

	if !tokenListContainsValue(r.Header, "Sec-Websocket-Version", "13") {
		return u.returnError(w, r, http.StatusBadRequest, "websocket: unsupported version: 13 not found in 'Sec-Websocket-Version' header")
	}

	if _, ok := responseHeader["Sec-Websocket-Extensions"]; ok {
		return u.returnError(w, r, http.StatusInternalServerError, "websocket: application specific 'Sec-WebSocket-Extensions' headers are unsupported")
	}

	checkOrigin := u.CheckOrigin
	if checkOrigin == nil {
		checkOrigin = checkSameOrigin
	}
	if !checkOrigin(r) {
		return u.returnError(w, r, http.StatusForbidden, "websocket: request origin not allowed by Upgrader.CheckOrigin")
	}

	challengeKey := r.Header.Get("Sec-Websocket-Key")
	if challengeKey == "" {
		return u.returnError(w, r, http.StatusBadRequest, "websocket: not a websocket handshake: 'Sec-WebSocket-Key' header is missing or blank")
	}

	subprotocol := ""
	if u.NegotiateSubprotocol != nil {
		str, err := u.NegotiateSubprotocol(r)
		if err != nil {
			return u.returnError(w, r, http.StatusBadRequest, fmt.Sprintf("websocket:handshake negotiation protocol error:%s", err))
		}
		subprotocol = str
	} else {
		subprotocol = u.selectSubprotocol(r)
	}

	// Negotiate PMCE
	var compress bool
	if u.EnableCompression {
		for _, ext := range parseExtensions(r.Header) {
			if ext[""] != "permessage-deflate" {
				continue
			}
			compress = true
			break
		}
	}

	h, ok := w.(http.Hijacker)
	if !ok {
		return u.returnError(w, r, http.StatusInternalServerError, "websocket: response does not implement http.Hijacker")
	}
	var brw *bufio.ReadWriter
	netConn, brw, err := h.Hijack()
	if err != nil {
		return u.returnError(w, r, http.StatusInternalServerError, err.Error())
	}

	if brw.Reader.Buffered() > 0 {
		netConn.Close()
		return nil, errors.New("websocket: client sent data before handshake is complete")
	}

	var br *bufio.Reader
	if u.ReadBufferSize == 0 && bufioReaderSize(netConn, brw.Reader) > 256 {
		// Reuse hijacked buffered reader as connection reader.
		br = brw.Reader
	}

	buf := bufioWriterBuffer(netConn, brw.Writer)

	var writeBuf []byte
	if u.WriteBufferPool == nil && u.WriteBufferSize == 0 && len(buf) >= maxFrameHeaderSize+256 {
		// Reuse hijacked write buffer as connection buffer.
		writeBuf = buf
	}

	c := newConn(netConn, true, u.ReadBufferSize, u.WriteBufferSize, u.WriteBufferPool, br, writeBuf)
	c.subprotocol = subprotocol

	if compress {
		c.newCompressionWriter = compressNoContextTakeover
		c.newDecompressionReader = decompressNoContextTakeover
	}

	// Use larger of hijacked buffer and connection write buffer for header.
	p := buf
	if len(c.writeBuf) > len(p) {
		p = c.writeBuf
	}
	p = p[:0]

	p = append(p, "HTTP/1.1 101 Switching Protocols\r\nUpgrade: websocket\r\nConnection: Upgrade\r\nSec-WebSocket-Accept: "...)
	p = append(p, computeAcceptKey(challengeKey)...)
	p = append(p, "\r\n"...)
	if c.subprotocol != "" {
		p = append(p, "Sec-WebSocket-Protocol: "...)
		p = append(p, c.subprotocol...)
		p = append(p, "\r\n"...)
	}
	if compress {
		p = append(p, "Sec-WebSocket-Extensions: permessage-deflate; server_no_context_takeover; client_no_context_takeover\r\n"...)
	}
	for k, vs := range responseHeader {
		if k == "Sec-Websocket-Protocol" {
			continue
		}
		for _, v := range vs {
			p = append(p, k...)
			p = append(p, ": "...)
			for i := 0; i < len(v); i++ {
				b := v[i]
				if b <= 31 {
					// prevent response splitting.
					b = ' '
				}
				p = append(p, b)
			}
			p = append(p, "\r\n"...)
		}
	}
	p = append(p, "\r\n"...)

	// Clear deadlines set by HTTP server.
	netConn.SetDeadline(time.Time{})

	if u.HandshakeTimeout > 0 {
		netConn.SetWriteDeadline(time.Now().Add(u.HandshakeTimeout))
	}
	if _, err = netConn.Write(p); err != nil {
		netConn.Close()
		return nil, err
	}
	if u.HandshakeTimeout > 0 {
		netConn.SetWriteDeadline(time.Time{})
	}

	return c, nil
}

// Upgrade upgrades the HTTP server connection to the WebSocket protocol.
//
// Deprecated: Use websocket.Upgrader instead.
//
// Upgrade does not perform origin checking. The application is responsible for
// checking the Origin header before calling Upgrade. An example implementation
// of the same origin policy check is:
//
//	if req.Header.Get("Origin") != "http://"+req.Host {
//		http.Error(w, "Origin not allowed", http.StatusForbidden)
//		return
//	}
//
// If the endpoint supports subprotocols, then the application is responsible
// for negotiating the protocol used on the connection. Use the Subprotocols()
// function to get the subprotocols requested by the client. Use the
// Sec-Websocket-Protocol response header to specify the subprotocol selected
// by the application.
//
// The responseHeader is included in the response to the client's upgrade
// request. Use the responseHeader to specify cookies (Set-Cookie) and the
// negotiated subprotocol (Sec-Websocket-Protocol).
//
// The connection buffers IO to the underlying network connection. The
// readBufSize and writeBufSize parameters specify the size of the buffers to
// use. Messages can be larger than the buffers.
//
// If the request is not a valid WebSocket handshake, then Upgrade returns an
// error of type HandshakeError. Applications should handle this error by
// replying to the client with an HTTP error response.
func Upgrade(w http.ResponseWriter, r *http.Request, responseHeader http.Header, readBufSize, writeBufSize int) (*Conn, error) {
	u := Upgrader{ReadBufferSize: readBufSize, WriteBufferSize: writeBufSize}
	u.Error = func(w http.ResponseWriter, r *http.Request, status int, reason error) {
		// don't return errors to maintain backwards compatibility
	}
	u.CheckOrigin = func(r *http.Request) bool {
		// allow all connections by default
		return true
	}
	return u.Upgrade(w, r, responseHeader)
}

// Subprotocols returns the subprotocols requested by the client in the
// Sec-Websocket-Protocol header.
func Subprotocols(r *http.Request) []string {
	h := strings.TrimSpace(r.Header.Get("Sec-Websocket-Protocol"))
	if h == "" {
		return nil
	}
	protocols := strings.Split(h, ",")
	for i := range protocols {
		protocols[i] = strings.TrimSpace(protocols[i])
	}
	return protocols
}

// IsWebSocketUpgrade returns true if the client requested upgrade to the
// WebSocket protocol.
func IsWebSocketUpgrade(r *http.Request) bool {
	return tokenListContainsValue(r.Header, "Connection", "upgrade") &&
		tokenListContainsValue(r.Header, "Upgrade", "websocket")
}

// bufioReaderSize size returns the size of a bufio.Reader.
func bufioReaderSize(originalReader io.Reader, br *bufio.Reader) int {
	// This code assumes that peek on a reset reader returns
	// bufio.Reader.buf[:0].
	// TODO: Use bufio.Reader.Size() after Go 1.10
	br.Reset(originalReader)
	if p, err := br.Peek(0); err == nil {
		return cap(p)
	}
	return 0
}

// writeHook is an io.Writer that records the last slice passed to it vio
// io.Writer.Write.
type writeHook struct {
	p []byte
}

func (wh *writeHook) Write(p []byte) (int, error) {
	wh.p = p
	return len(p), nil
}

// bufioWriterBuffer grabs the buffer from a bufio.Writer.
func bufioWriterBuffer(originalWriter io.Writer, bw *bufio.Writer) []byte {
	// This code assumes that bufio.Writer.buf[:1] is passed to the
	// bufio.Writer's underlying writer.
	var wh writeHook
	bw.Reset(&wh)
	bw.WriteByte(0)
	bw.Flush()

	bw.Reset(originalWriter)

	return wh.p[:cap(wh.p)]
}<|MERGE_RESOLUTION|>--- conflicted
+++ resolved
@@ -123,12 +123,9 @@
 // Upgrade upgrades the HTTP server connection to the WebSocket protocol.
 //
 // The responseHeader is included in the response to the client's upgrade
-<<<<<<< HEAD
-// request. Use the responseHeader to specify cookies (Set-Cookie).
-=======
+
 // request. Use the responseHeader to specify cookies (Set-Cookie). To specify
 // subprotocols supported by the server, set Upgrader.Subprotocols directly.
->>>>>>> 78ab81e2
 //
 // If the upgrade fails, then Upgrade replies to the client with an HTTP error
 // response.
